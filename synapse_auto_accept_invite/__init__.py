--- conflicted
+++ resolved
@@ -12,20 +12,13 @@
 # See the License for the specific language governing permissions and
 # limitations under the License.
 import logging
-<<<<<<< HEAD
-from typing import Any, Dict, List
-=======
-from typing import Any, Dict, Optional
->>>>>>> a328d7b4
+from typing import Any, Dict, List, Optional
 
 import attr
 from synapse.module_api import EventBase, ModuleApi
 
 logger = logging.getLogger(__name__)
-<<<<<<< HEAD
 ACCOUNT_DATA_DIRECT_MESSAGE_LIST = "m.direct"
-=======
->>>>>>> a328d7b4
 
 
 @attr.s(auto_attribs=True, frozen=True)
